--- conflicted
+++ resolved
@@ -49,252 +49,6 @@
     )
 
 
-<<<<<<< HEAD
-=======
-def perform_hipen_protocol(
-    hipen_idx: int,
-    nnp: str,
-    implementation: str,
-    temperature: Union[int, List[int]],
-    nr_of_simulation_steps: int = 5_000_000,
-):
-    """
-    Perform a stability test for a hipen molecule in vacuum
-    at multiple temperatures with a nnp/implementation.
-    :param hipen_idx: The index of the hipen molecule to simulate.
-    :param nnp: The neural network potential to use.
-    :param implementation: The implementation to use.
-    :param nr_of_simulation_steps: The number of simulation steps to perform (default=5_000_000).
-    """
-    validate_input(nnp, implementation)
-    output_folder = setup_logging_and_output()
-
-    name = list(hipen_systems.keys())[hipen_idx]
-
-    print(
-        f""" 
-------------------------------------------------------------------------------------
-|  Performing vacuum stability test for {name} from the hipen dataset in vacuum.
-|  The simulation will use the {nnp} potential with the {implementation} implementation.
-------------------------------------------------------------------------------------
-          """
-    )
-
-    testsystem = HipenTestsystemFactory().generate_testsystems(name)
-    nnp_instance = MLPotential(nnp)
-    system = SystemFactory().initialize_pure_ml_system(
-        nnp_instance,
-        testsystem.topology,
-        implementation=implementation,
-    )
-    log_file_name = f"vacuum_{name}_{nnp}_{implementation}"
-    if isinstance(temperature, int):
-        stability_test = PropagationProtocol()
-    else:
-        stability_test = MultiTemperatureProtocol()
-
-    reporter = create_state_data_reporter()
-
-    params = StabilityTestParameters(
-        protocol_length=nr_of_simulation_steps,
-        temperature=temperature,
-        ensemble="nvt",
-        simulated_annealing=False,
-        system=system,
-        platform=platform,
-        testsystem=testsystem,
-        output_folder=output_folder,
-        log_file_name=log_file_name,
-        state_data_reporter=reporter,
-    )
-
-    stability_test.perform_stability_test(params)
-    print(f"\nSaving {params.log_file_name} files to {params.output_folder}")
-
-
-def perform_waterbox_protocol(
-    edge_length: int,
-    ensemble: str,
-    nnp: str,
-    implementation: str,
-    temperature: Union[int, List[int]],
-    annealing: bool = False,
-    nr_of_simulation_steps: int = 5_000_000,
-):
-    """
-    Perform a stability test for a waterbox with a given edge size
-    in PBC in an ensemble and with a nnp/implementation.
-    :param edge_length: The edge length of the waterbox in Angstrom.
-    :param ensemble: The ensemble to simulate in.
-    :param nnp: The neural network potential to use.
-    :param implementation: The implementation to use.
-    :param annealing: Whether to perform simulated annealing (default=False).
-    :param nr_of_simulation_steps: The number of simulation steps to perform (default=5_000_000).
-    """
-    validate_input(nnp, implementation)
-    output_folder = setup_logging_and_output()
-
-    print(
-        f""" 
-------------------------------------------------------------------------------------
-|  Performing waterbox stability test for a {edge_length} A waterbox in PBC.
-|  The simulation will use the {nnp} potential with the {implementation} implementation.
-------------------------------------------------------------------------------------
-          """
-    )
-
-    testsystem = WaterboxTestsystemFactory().generate_testsystems(
-        unit.Quantity(edge_length, unit.angstrom)
-    )
-    nnp_instance = MLPotential(nnp)
-
-    system = SystemFactory().initialize_pure_ml_system(
-        nnp_instance,
-        testsystem.topology,
-        implementation=implementation,
-    )
-
-    log_file_name = f"waterbox_{edge_length}A_{nnp}_{implementation}_{ensemble}"
-    log.info(f"Writing to {log_file_name}")
-
-    stability_test = PropagationProtocol()
-
-    reporter = create_state_data_reporter()
-    params = StabilityTestParameters(
-        protocol_length=nr_of_simulation_steps,
-        temperature=temperature,
-        ensemble=ensemble,
-        simulated_annealing=annealing,
-        system=system,
-        platform=platform,
-        testsystem=testsystem,
-        output_folder=output_folder,
-        log_file_name=log_file_name,
-        state_data_reporter=reporter,
-    )
-
-    stability_test.perform_stability_test(params)
-    print(f"\nSaving {params.log_file_name} files to {params.output_folder}")
-
-
-def perform_alanine_dipeptide_protocol(
-    env: str,
-    nnp: str,
-    implementation: str,
-    temperature: int,
-    ensemble: str = "",
-    annealing: bool = False,
-    nr_of_simulation_steps: int = 5_000_000,
-):
-    """
-    Perform a stability test for an alanine dipeptide in water
-    in PBC in an ensemble and with a nnp/implementation.
-    :param env: The environment to simulate in (either vacuum or solvent).
-    :param nnp: The neural network potential to use.
-    :param implementation: The implementation to use.
-    :param ensemble: The ensemble to simulate in (default='').
-    :param nr_of_simulation_steps: The number of simulation steps to perform (default=5_000_000).
-    """
-    validate_input(nnp, implementation)
-    output_folder = setup_logging_and_output()
-
-    print(
-        f""" 
-------------------------------------------------------------------------------------
-|  Performing alanine dipeptide stability test with PBC.
-|  The simulation will use the {nnp} potential with the {implementation} implementation.
-------------------------------------------------------------------------------------
-          """
-    )
-
-    testsystem = AlaninDipeptideTestsystemFactory().generate_testsystems(env=env)
-    nnp_instance = MLPotential(nnp)
-
-    system = SystemFactory().initialize_pure_ml_system(
-        nnp_instance,
-        testsystem.topology,
-        implementation=implementation,
-    )
-
-    log_file_name = f"alanine_dipeptide_{env}_{nnp}_{implementation}_{ensemble}"
-    Path(output_folder).mkdir(parents=True, exist_ok=True)
-    log.info(f"Writing to {log_file_name}")
-
-    stability_test = PropagationProtocol()
-
-    reporter = create_state_data_reporter()
-    params = StabilityTestParameters(
-        protocol_length=nr_of_simulation_steps,
-        temperature=temperature,
-        ensemble=ensemble.lower(),
-        simulated_annealing=annealing,
-        system=system,
-        platform=platform,
-        testsystem=testsystem,
-        output_folder=output_folder,
-        log_file_name=log_file_name,
-        state_data_reporter=reporter,
-    )
-
-    stability_test.perform_stability_test(params)
-    print(f"\nSaving {params.log_file_name} files to {params.output_folder}")
-
-
-def perform_DOF_scan(
-    nnp: str,
-    implementation: str,
-    DOF_definition: dict,
-    name: str = "ethanol",
-):
-    """
-    Perform a scan on a selected DOF.
-    :param nnp: The neural network potential to use.
-    :param implementation: The implementation to use.
-    :param DOF_definition: The DOF that is scanned. Allowed key values are 'bond', 'angle' and 'torsion',
-    :param name: The name of the molecule to simulation (default='ethanol').
-    values are a list of appropriate atom indices.
-    """
-    validate_input(nnp, implementation)
-    output_folder = setup_logging_and_output()
-    print(
-        f""" 
-------------------------------------------------------------------------------------
-|  Performing scan on a selected DOG for {name}.
-|  The scan will use the {nnp} potential with the {implementation} implementation.
-------------------------------------------------------------------------------------
-          """
-    )
-
-    testsystem = SmallMoleculeTestsystemFactory().generate_testsystems(name)
-    nnp_instance = MLPotential(nnp)
-
-    system = SystemFactory().initialize_pure_ml_system(
-        nnp_instance,
-        testsystem.topology,
-        implementation=implementation,
-    )
-
-    log_file_name = f"vacuum_{testsystem.testsystem_name}_{nnp}_{implementation}"
-    Path(output_folder).mkdir(parents=True, exist_ok=True)
-
-    if DOF_definition["bond"]:
-        stability_test = BondProfileProtocol()
-        params = DOFTestParameters(
-            system=system,
-            platform=platform,
-            testsystem=testsystem,
-            output_folder=output_folder,
-            log_file_name=log_file_name,
-            bond=DOF_definition["bond"],
-        )
-        stability_test.perform_bond_scan(params)
-    elif DOF_definition["angle"]:
-        raise NotImplementedError
-    elif DOF_definition["torsion"]:
-        raise NotImplementedError
-
-
->>>>>>> 2e09fb38
 def load_config(config_file_path):
     import yaml
 
@@ -313,24 +67,8 @@
         run_alanine_dipeptide_protocol,
     )
 
-<<<<<<< HEAD
     log.info(f"Loaded config: {config}")
     config = load_config(config)
-=======
-    args = parser.parse_args()
-
-    if args.config:
-        config = load_config(args.config)
-        if config is None:
-            log.warning("Error loading configuration.")
-            raise RuntimeError("Error loading configuration.")
-    else:
-        log.warning("No configuration file provided.")
-        raise RuntimeError("No configuration file provided.")
-
-    # Do something with the config
-    log.debug(f"Loaded config: {config}")
->>>>>>> 2e09fb38
 
     for test in config.get("tests", []):
         protocol = test.get("protocol")
@@ -364,23 +102,18 @@
 
 
 if __name__ == "__main__":
-<<<<<<< HEAD
     import typer
     import warnings
     import logging
+    from guardowl.utils import _logo, _set_loglevel
+
+    print(_logo())
 
     logging.getLogger().setLevel(logging.CRITICAL)
+    output_folder = "test_stability_protocol"
 
-    output_folder = "test_stability_protocol"
+    _set_loglevel("INFO")
 
     with warnings.catch_warnings():
         warnings.simplefilter("ignore")
-        typer.run(main)
-=======
-    from guardowl.utils import _logo, _set_loglevel
-
-    _set_loglevel("INFO")
-
-    print(_logo())
-    main()
->>>>>>> 2e09fb38
+        typer.run(main)