--- conflicted
+++ resolved
@@ -1,6 +1,5 @@
 # ------------------ IMPORTS ------------------#
 from loguru import logger as log
-<<<<<<< HEAD
 import torch
 torch._C._jit_set_nvfuser_enabled(False)
 # ------------------ IMPORTS ------------------#
@@ -12,18 +11,6 @@
 
 platform = get_fastest_platform()
 log.info(f"Using platform {platform.getName()}")
-=======
-
-# ------------------ IMPORTS ------------------#
-
-
-def get_fastest_platform():
-    from openmmtools.utils import get_fastest_platform
-
-    platform = get_fastest_platform()
-    log.info(f"Using platform {platform.getName()}")
-    return platform
->>>>>>> 4e5d39fa
 
 
 def setup_logging_and_output():
@@ -109,25 +96,6 @@
             log.info("Performing DOF protocol")
             run_DOF_scan(**{k: test[k] for k in test if k != "protocol"})
 
-<<<<<<< HEAD
-        elif protocol == "perform_alanine_dipeptide_protocol":
-            log.info("Performing alanine dipeptide protocol")
-            perform_alanine_dipeptide_protocol(
-                **{k: test[k] for k in test if k != "protocol"}
-            )
-
-        elif protocol == "DOF_scan":
-            log.info("Performing DOF protocol")
-            perform_DOF_scan(**{k: test[k] for k in test if k != "protocol"})
-
-        else:
-            log.warning(f"Unknown protocol: {protocol}")
-            raise NotImplementedError(f"Unknown protocol: {protocol}")
-=======
-        else:
-            log.warning(f"Unknown protocol: {protocol}")
-            raise NotImplementedError(f"Unknown protocol: {protocol}")
-
 
 def _setup_logging():
     import logging
@@ -138,7 +106,6 @@
     logging.getLogger().setLevel(logging.CRITICAL)
 
     _set_loglevel("INFO")
->>>>>>> 4e5d39fa
 
 
 if __name__ == "__main__":
