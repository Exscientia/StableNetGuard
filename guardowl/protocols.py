import csv
import os
import sys
from typing import List, TextIO, Tuple, Union, Optional

import numpy as np
from loguru import logger as log
from openmm import State, System, unit, Platform
from openmm.app import Simulation, StateDataReporter, Topology

<<<<<<< HEAD
from .parameters import (
    StabilityTestParameters,
    MinimizationTestParameters,
    DOFTestParameters,
)
from functools import lru_cache
=======
from .simulation import SimulationFactory
from .parameters import (
    StabilityTestParameters,
    DOFTestParameters,
    MinimizationTestParameters,
)
>>>>>>> 6ad91f5d


def initialize_ml_system(nnp: str, topology: Topology, implementation: str) -> System:
    from openmmml import MLPotential

    from guardowl.simulation import SystemFactory

    nnp_instance = MLPotential(nnp)
    system = SystemFactory().initialize_pure_ml_system(
        nnp_instance, topology, implementation=implementation
    )
    return system


# StateDataReporter with custom print function
class ContinuousProgressReporter(object):
    """A class for reporting the progress of a simulation continuously.

    Parameters
    ----------
    iostream : TextIO
        Output stream to write the progress report to.
    total_steps : int
        Total number of steps in the simulation.
    reportInterval : int
        Interval at which to report the progress.

    Attributes
    ----------
    _out : TextIO
        The output stream.
    _reportInterval : int
        The report interval.
    _total_steps : int
        Total number of steps.
    """

    def __init__(self, iostream: TextIO, total_steps: int, reportInterval: int):
        self._out = iostream
        self._reportInterval = reportInterval
        self._total_steps = total_steps

    def describeNextReport(self, simulation: Simulation) -> Tuple:
        """
        Returns information about the next report.

        Parameters
        ----------
        simulation : Simulation
            The simulation to report on.

        Returns
        -------
        Tuple
            A tuple containing information about the next report.
        """
        steps = self._reportInterval - simulation.currentStep % self._reportInterval
        return (steps, False, False, True, False, None)

    def report(self, simulation: Simulation, state: State) -> None:
        """
        Reports the progress of the simulation.

        Parameters
        ----------
        simulation : Simulation
            The simulation to report on.
        state : State
            The state of the simulation.
        """
        progress = 100.0 * simulation.currentStep / self._total_steps
        self._out.write(f"\rProgress: {progress:.2f}")
        self._out.flush()


<<<<<<< HEAD
class DOFTest:
=======
class DOFTest(ABC):
    """Abstract base class for DOF tests.

    Attributes
    ----------
    potential_simulation_factory : SimulationFactory
        Factory to generate simulation instances.
    """

    def __init__(self) -> None:
        self.potential_simulation_factory = SimulationFactory()

    def _set_bond_length(
        self, position: unit.Quantity, atom1: int, atom2: int, length: float
    ) -> unit.Quantity:
        """
        Sets the length of a bond between two atoms.

        Parameters
        ----------
        position : unit.Quantity
            The positions of the atoms.
        atom1 : int
            The index of the first atom.
        atom2 : int
            The index of the second atom.
        length : float
            The desired length of the bond.

        Returns
        -------
        unit.Quantity
            The new positions of the atoms.
        """
        diff = (position[atom2] - position[atom1]).value_in_unit(unit.angstrom)
        normalized_diff = diff / np.linalg.norm(diff)
        new_positions = position.copy()
        new_positions[atom2] = position[atom1] + normalized_diff * unit.Quantity(
            length, unit.angstrom
        )
        log.debug(f"{position=}")
        log.debug(f"{new_positions=}")
        return unit.Quantity(new_positions, unit.angstrom)

    def _perform_bond_scan(
        self,
        qsim: Simulation,
        parameters: DOFTestParameters,
    ) -> Tuple[List, List, List]:
        """
        Performs a scan of the length of a bond between two atoms.

        Parameters
        ----------
        qsim : Simulation
            The simulation to perform the scan on.
        parameters : DOFTestParameters
            The parameters for the DOF test.

        Returns
        -------
        Tuple[List, List, List]
            A tuple containing the conformations, potential energies, and bond lengths.
        """
        assert parameters.bond is not None
        bond_atom1, bond_atom2 = parameters.bond
        initial_pos = parameters.testsystem.positions
        conformations, potential_energy, bond_length = [], [], []
        for b in np.linspace(0, 8, 100):  # in angstrom
            new_pos = self._set_bond_length(
                initial_pos,
                bond_atom1,
                bond_atom2,
                b,
            )
            qsim.context.setPositions(new_pos)
            energy = qsim.context.getState(getEnergy=True).getPotentialEnergy()
            potential_energy.append(energy.value_in_unit(unit.kilojoule_per_mole))
            conformations.append(new_pos.value_in_unit(unit.nano * unit.meter))
            bond_length.append(b)

    def describeNextReport(self, simulation: Simulation) -> Tuple:
        steps = self._reportInterval - simulation.currentStep % self._reportInterval
        return (steps, False, False, True, False, None)

    def report(self, simulation: Simulation, state: State) -> None:
        progress = 100.0 * simulation.currentStep / self._total_steps
        self._out.write(f"\rProgress: {progress:.2f}")
        self._out.flush()


@dataclass
class DOFTestParameters:
    """
    A dataclass for storing parameters for a degree of freedom (DOF) test.

    Attributes
    ----------
    protocol_length : int
        The length of the protocol to run.
    temperature : unit.Quantity
        The temperature to run the simulation at.
    ensemble : str
        The ensemble to simulate.
    simulated_annealing : bool
        Whether to use simulated annealing.
    system : System
        The system to simulate.
    platform : Platform
        The platform to run the simulation on.
    testsystem : TestSystem
        The test system to simulate.
    output_folder : str
        The path to the output folder.
    log_file_name : str
        The name of the log file.
    state_data_reporter : StateDataReporter
        The reporter to use for state data.
    """

    system: System
    platform: Platform
    testsystem: TestSystem
    output_folder: str
    log_file_name: str
    bond: List = field(default_factory=lambda: [])
    angle: List = field(default_factory=lambda: [])
    torsion: List = field(default_factory=lambda: [])


class DOFTest(ABC):
>>>>>>> 6ad91f5d
    def __init__(self) -> None:
        """
        Initializes a new instance of the StabilityTest class.
        """
        from .simulation import SimulationFactory

        self.potential_simulation_factory = SimulationFactory()

    def _set_bond_length(
        self, position: unit.Quantity, atom1: int, atom2: int, length: float
    ) -> unit.Quantity:
        """
        Sets the bond length between two atoms in a given position.

        Parameters
        ----------
        position : unit.Quantity
            The initial position of the atoms.
        atom1 : int
            The index of the first atom.
        atom2 : int
            The index of the second atom.
        length : float
            The desired bond length.

        Returns
        -------
        unit.Quantity
            The new position of the atoms with the updated bond length.
        """
        diff = (position[atom2] - position[atom1]).value_in_unit(unit.angstrom)
        normalized_diff = diff / np.linalg.norm(diff)
        new_positions = position.copy()
        new_positions[atom2] = position[atom1] + normalized_diff * unit.Quantity(
            length, unit.angstrom
        )
        log.debug(f"{position=}")
        log.debug(f"{new_positions=}")
        return unit.Quantity(new_positions, unit.angstrom)

    def _perform_bond_scan(
        self,
        qsim: Simulation,
        parameters: DOFTestParameters,
    ) -> Tuple[List, List, List]:
        """
        Performs a scan of the bond length between two atoms in a given position.

        Parameters
        ----------
        qsim : Simulation
            The simulation object.
        parameters : DOFTestParameters
            The parameters for the degree of freedom test.

        Returns
        -------
        Tuple[List, List, List]
            A tuple containing the potential energy, conformations, and bond length.
        """
        assert parameters.bond is not None
        bond_atom1, bond_atom2 = parameters.bond
        initial_pos = parameters.testsystem.positions
        conformations, potential_energy, bond_length = [], [], []
        for b in np.linspace(0, 8, 100):  # in angstrom
            new_pos = self._set_bond_length(
                initial_pos,
                bond_atom1,
                bond_atom2,
                b,
            )
            qsim.context.setPositions(new_pos)
            energy = qsim.context.getState(getEnergy=True).getPotentialEnergy()
            potential_energy.append(energy.value_in_unit(unit.kilojoule_per_mole))
            conformations.append(new_pos.value_in_unit(unit.nano * unit.meter))
            bond_length.append(b)
            log.debug(f"{b=}, {energy=}")
        return (potential_energy, conformations, bond_length)  #


class StabilityTest:
    """
    Abstract base class for stability tests on molecular systems.
    """

    def __init__(self) -> None:
        """
        Initializes a BondProfileProtocol object.

        This method initializes a BondProfileProtocol object and sets the potential_simulation_factory attribute to a new SimulationFactory object.
        It also sets the implemented_ensembles attribute to a list of strings representing the ensembles that are implemented in the protocol.

        Parameters
        ----------
        None

        Returns
        -------
        None
        """
        from .simulation import SimulationFactory

        self.potential_simulation_factory = SimulationFactory()
        self.implemented_ensembles = ["npt", "nvt", "nve"]

    @classmethod
    def _get_name(cls) -> str:
        return cls.__name__

    def _assert_input(self, parameters: StabilityTestParameters):
        assert parameters.simulated_annealing in [
            True,
            False,
        ], f"Invalid input: {parameters.simulated_annealing}"
        assert parameters.env in [
            "vacuum",
            "solution",
        ], f"Invalid input: {parameters.env}"
        ensemble = parameters.ensemble

        if ensemble:
            ensemble = parameters.ensemble.lower()
            assert ensemble in self.implemented_ensembles, f"{ensemble} not implemented"

        log.debug(
            f""" 
------------------------------------------------------------------------------------
Stability test parameters:
params.protocol_length: {parameters.protocol_length}
params.temperature: {parameters.temperature}
params.ensemble: {parameters.ensemble}
params.env: {parameters.env}
params.simulated_annealing: {parameters.simulated_annealing}
params.platform: {parameters.platform.getName()}
params.device_index: {parameters.device_index}
params.output_folder: {parameters.output_folder}
params.log_file_name: {parameters.log_file_name}
------------------------------------------------------------------------------------
            """
        )

    def _run_simulation(
        parameters: StabilityTestParameters,
        qsim: Simulation,
    ) -> None:
        from openmm.app import DCDReporter, PDBFile

        os.makedirs(parameters.output_folder, exist_ok=True)
        output_file_name = f"{parameters.output_folder}/{parameters.log_file_name}"

        PDBFile.writeFile(
            parameters.testsystem.topology,
            parameters.testsystem.positions,
            open(f"{output_file_name}.pdb", "w"),
        )

        parameters.state_data_reporter._out = open(
            f"{output_file_name}.csv", "w"
        )  # NOTE: write to file
        if parameters.state_data_reporter._step is False:
            log.info("Setting step to True")
            parameters.state_data_reporter._step = True

        qsim.reporters.append(
            DCDReporter(
                f"{output_file_name}.dcd",
                parameters.state_data_reporter._reportInterval,
            )
        )  # NOTE: align write out frequency of state reporter with dcd reporter
        qsim.reporters.append(parameters.state_data_reporter)
        qsim.reporters.append(
            ContinuousProgressReporter(
                sys.stdout,
                reportInterval=100,
                total_steps=parameters.protocol_length,
            )
        )

        qsim.step(parameters.protocol_length)

    def _setup_simulation(
        self,
        parameters: StabilityTestParameters,
        temperature: unit.Quantity,
        minimization_tolerance=10 * unit.kilojoule_per_mole / unit.nanometer,
    ) -> None:
        """
        Runs a simulation for stability tests on molecular systems.

        This method runs a simulation for stability tests on molecular systems. It takes in a StabilityTestParameters object and a temperature as input parameters. It checks if the simulated annealing flag is set to True or False and if the ensemble is implemented in the protocol. It then creates a simulation object using the SimulationFactory class and sets the positions of the system. It minimizes the energy of the system and runs a simulated annealing molecular dynamics simulation if the simulated annealing flag is set to True. Finally, it writes out the simulation data to files.

        Parameters
        ----------
        parameters: StabilityTestParameters
            The parameters for the stability test.
        temperature: unit.Quantity
            The temperature of the simulation.

        Returns
        -------
        None
        """
        from .simulation import SimulationFactory

        self._assert_input(parameters)
        system = parameters.system

        qsim = SimulationFactory.create_simulation(
            system,
            parameters.testsystem.topology,
            platform=parameters.platform,
            temperature=temperature,
            env=parameters.env,
            device_index=parameters.device_index,
            ensemble=parameters.ensemble,
        )

        qsim.context.setPositions(parameters.testsystem.positions)

        qsim.minimizeEnergy(tolerance=minimization_tolerance)

        if parameters.simulated_annealing:
            print("Running Simulated Annealing MD")
            # every 1000 steps raise the temperature by 5 K, ending at 325 K
            for temp in np.linspace(0, 300, 60):
                qsim.step(100)
                temp = unit.Quantity(temp, unit.kelvin)
                qsim.integrator.setTemperature(temp)
                if parameters.output_folderensemble == "npt":
                    barostat = parameters.system.getForce(barostate_force_id)
                    barostat.setDefaultTemperature(temp)

    def perform_stability_test(self, params: StabilityTestParameters) -> None:
        raise NotImplementedError()


class BondProfileProtocol(DOFTest):
    def __init__(self) -> None:
        """
        Initializes the StabilityTest class by calling the constructor of its parent class.
        """
        super().__init__()

    def perform_bond_scan(self, parameters: DOFTestParameters) -> None:
        """
        Performs a bond scan on the given system and test system using the given parameters.

        Parameters:
        -----------
        parameters : DOFTestParameters
            The parameters to use for the bond scan.

        Returns:
        --------
        None
        """
        from openmm.app import PDBFile
        from .simulation import SimulationFactory
        import mdtraj as md

        qsim = SimulationFactory.create_simulation(
            parameters.system,
            parameters.testsystem.topology,
            platform=parameters.platform,
            temperature=unit.Quantity(300, unit.kelvin),
            env="vacuum",
        )

        PDBFile.writeFile(
            parameters.testsystem.topology,
            parameters.testsystem.positions,
            open(f"{parameters.output_folder}/{parameters.log_file_name}.pdb", "w"),
        )

        (potential_energy, conformations, bond_length) = super()._perform_bond_scan(
            qsim, parameters
        )
        md.Trajectory(conformations, parameters.testsystem.topology).save(
            f"{parameters.output_folder}/{parameters.log_file_name}.dcd"
        )
        # write csv file generated from bond_length and potential_energy
        with open(
            f"{parameters.output_folder}/{parameters.log_file_name}.csv", "w"
        ) as f:
            writer = csv.writer(f)
            writer.writerow(["bond distance [A]", "potential energy [kJ/mol]"])
            writer.writerows(zip(bond_length, potential_energy))


class PropagationProtocol(StabilityTest):
    def __init__(self) -> None:
        """
        Initializes the PropagationProtocol class by calling the constructor of its parent class and setting the ensemble.

        Returns:
        --------
        None
        """
        super().__init__()

    def perform_stability_test(
        self,
        parms: StabilityTestParameters,
    ) -> None:
        assert isinstance(parms.temperature, int)

        self._assert_input(parms)
        qsim = self._setup_simulation(parms, parms.temperature * unit.kelvin)
        self._run_simulation(parms, qsim)


class MinimizationProtocol(StabilityTest):
    def __init__(self) -> None:
        """
        Initializes the MinimizationProtocol class by calling the constructor of its parent class and setting the ensemble.

        Returns:
        --------
        None
        """
        super().__init__()

    def perform_stability_test(
        self,
        parms: StabilityTestParameters,
    ) -> None:
        from openmm.app import PDBFile

        assert isinstance(parms.temperature, int)

        self._assert_input(parms)
        qsim = self._setup_simulation(
            parms,
            parms.temperature * unit.kelvin,
            minimization_tolerance=1.0 * unit.kilojoule_per_mole / unit.nanometer,
        )

        output_file_name = f"{parms.output_folder}/{parms.log_file_name}"

        PDBFile.writeFile(
            parms.testsystem.topology,
            qsim.state.getPositions(),
            open(f"{output_file_name}.pdb", "w"),
        )


class MultiTemperatureProtocol(PropagationProtocol):
    def __init__(self) -> None:
        """
        Initializes the PropagationProtocol class by calling the constructor of its parent class and setting the temperature protocol.

        Returns:
        --------
        None
        """
        super().__init__()

    def perform_stability_test(self, parms: StabilityTestParameters) -> None:
        """
        Performs a stability test on the molecular system for each temperature in the temperature protocol by running a simulation.

        Parameters:
        -----------
        parameters: StabilityTestParameters
            The parameters for the stability test.

        Returns:
        --------
        None
        """
        log_file_name_ = parms.log_file_name
        if not isinstance(parms.temperature, list):
            raise RuntimeError(
                "You need to provide mutliple temperatures to run the MultiTemperatureProtocol."
            )
        for temperature in parms.temperature:
            parms.log_file_name = f"{log_file_name_}_{temperature}"
            log.info("Running simulation at temperature: {temperature} K")
            self._run_simulation(
                parms,
                temperature * unit.kelvin,
            )


def run_hipen_protocol(
    hipen_idx: Union[int, List[int]],
    nnp: str,
    implementation: str,
    temperature: Union[int, List[int]],
    reporter: StateDataReporter,
    platform: Platform,
    output_folder: str,
    device_index: int = 0,
    nr_of_simulation_steps: int = 5_000_000,
):
    """
    Perform a stability test for a hipen molecule in vacuum
    at multiple temperatures with a nnp/implementation.
    :param hipen_idx: The index of the hipen molecule to simulate.
    :param nnp: The neural network potential to use.
    :param implementation: The implementation to use.
    :param nr_of_simulation_steps: The number of simulation steps to perform (default=5_000_000).
    """
    from guardowl.testsystems import HipenTestsystemFactory, hipen_systems

    def _run_protocol(hipen_idx: int):
        name = list(hipen_systems.keys())[hipen_idx]

        print(
            f""" 
------------------------------------------------------------------------------------
|  Performing vacuum stability test for {name} from the hipen dataset in vacuum.
|  The simulation will use the {nnp} potential with the {implementation} implementation.
------------------------------------------------------------------------------------
            """
        )

        testsystem = HipenTestsystemFactory().generate_testsystems(name)
        system = initialize_ml_system(nnp, testsystem.topology, implementation)
        log_file_name = f"vacuum_{name}_{nnp}_{implementation}"
        if isinstance(temperature, int):
            stability_test = PropagationProtocol()
        else:
            stability_test = MultiTemperatureProtocol()

        params = StabilityTestParameters(
            protocol_length=nr_of_simulation_steps,
            temperature=temperature,
            ensemble="nvt",
            simulated_annealing=False,
            env="vacuum",
            system=system,
            platform=platform,
            testsystem=testsystem,
            output_folder=output_folder,
            log_file_name=log_file_name,
            state_data_reporter=reporter,
            device_index=device_index,
        )

        stability_test.perform_stability_test(params)
        print(f"\nSaving {params.log_file_name} files to {params.output_folder}")

    if isinstance(hipen_idx, int):
        _run_protocol(hipen_idx)
    else:
        for hipen_idx_ in hipen_idx:
            _run_protocol(hipen_idx_)


def run_waterbox_protocol(
    edge_length: int,
    ensemble: str,
    nnp: str,
    implementation: str,
    temperature: Union[int, List[int]],
    reporter: StateDataReporter,
    platform: Platform,
    output_folder: str,
    device_index: int = 0,
    annealing: bool = False,
    nr_of_simulation_steps: int = 5_000_000,
    nr_of_equilibrium_steps: int = 50_000,
):
    """
    Perform a stability test for a waterbox with a given edge size
    in PBC in an ensemble and with a nnp/implementation.
    :param edge_length: The edge length of the waterbox in Angstrom.
    :param ensemble: The ensemble to simulate in.
    :param nnp: The neural network potential to use.
    :param implementation: The implementation to use.
    :param annealing: Whether to perform simulated annealing (default=False).
    :param nr_of_simulation_steps: The number of simulation steps to perform (default=5_000_000).
    """
    from openmm import unit
    from guardowl.testsystems import WaterboxTestsystemFactory

    print(
        f""" 
------------------------------------------------------------------------------------
|  Performing waterbox stability test for a {edge_length} A waterbox in PBC.
|  The simulation will use the {nnp} potential with the {implementation} implementation.
------------------------------------------------------------------------------------
          """
    )

    testsystem = WaterboxTestsystemFactory().generate_testsystems(
        edge_length * unit.angstrom, nr_of_equilibrium_steps
    )
    system = initialize_ml_system(nnp, testsystem.topology, implementation)

    log_file_name = f"waterbox_{edge_length}A_{nnp}_{implementation}_{ensemble}"
    log.info(f"Writing to {log_file_name}")

    stability_test = PropagationProtocol()

    params = StabilityTestParameters(
        protocol_length=nr_of_simulation_steps,
        temperature=temperature,
        ensemble=ensemble,
        simulated_annealing=annealing,
        system=system,
        platform=platform,
        testsystem=testsystem,
        output_folder=output_folder,
        log_file_name=log_file_name,
        state_data_reporter=reporter,
        device_index=device_index,
        env="solution",
    )

    stability_test.perform_stability_test(params)
    print(f"\nSaving {params.log_file_name} files to {params.output_folder}")


def run_pure_liquid_protocol(
    molecule_name: Tuple[str, List[str]],
    nr_of_molecule: Tuple[int, List[int]],
    ensemble: str,
    nnp: str,
    implementation: str,
    temperature: Union[int, List[int]],
    reporter: StateDataReporter,
    platform: Platform,
    output_folder: str,
    device_index: int = 0,
    annealing: bool = False,
    nr_of_simulation_steps: int = 5_000_000,
    nr_of_equilibration_steps: int = 50_000,
):
    """
    Perform a stability test for a pure liquid with a given number of molecules
    in PBC in an ensemble and with a nnp/implementation.
    :param molecule_name: The name of the solvent molecule (ethane, butane, propane, methanol, cyclohexane, isobutane).
    :param nr_of_molecule: The number of solvent molecules.
    :param ensemble: The ensemble to simulate in.
    :param nnp: The neural network potential to use.
    :param implementation: The implementation to use.
    :param annealing: Whether to perform simulated annealing (default=False).
    :param nr_of_simulation_steps: The number of simulation steps to perform (default=5_000_000).
    """
    from guardowl.testsystems import PureLiquidTestsystemFactory

    if isinstance(molecule_name, str):
        molecule_name_ = [molecule_name]
        nr_of_molecule_ = [nr_of_molecule]
    else:
        molecule_name_ = molecule_name
        nr_of_molecule_ = nr_of_molecule

    for name, n_atoms in zip(molecule_name_, nr_of_molecule_):
        print(
            f""" 
    ------------------------------------------------------------------------------------
    |  Performing pure liquid stability test for {n_atoms} {name} in PBC.
    |  The simulation will use the {nnp} potential with the {implementation} implementation.
    ------------------------------------------------------------------------------------
            """
        )

        testsystem = PureLiquidTestsystemFactory().generate_testsystems(
            name=name,
            nr_of_copies=n_atoms,
            nr_of_equilibration_steps=nr_of_equilibration_steps,
        )
        system = initialize_ml_system(nnp, testsystem.topology, implementation)

        log_file_name = (
            f"pure_liquid_{name}_{n_atoms}_{nnp}_{implementation}_{ensemble}"
        )
        log.info(f"Writing to {log_file_name}")

        stability_test = PropagationProtocol()

        params = StabilityTestParameters(
            protocol_length=nr_of_simulation_steps,
            temperature=temperature,
            ensemble=ensemble,
            simulated_annealing=annealing,
            system=system,
            platform=platform,
            testsystem=testsystem,
            output_folder=output_folder,
            log_file_name=log_file_name,
            state_data_reporter=reporter,
            device_index=device_index,
            env="solution",
        )

        stability_test.perform_stability_test(params)
        print(f"\nSaving {params.log_file_name} files to {params.output_folder}")


def run_alanine_dipeptide_protocol(
    nnp: str,
    implementation: str,
    temperature: int,
    reporter: StateDataReporter,
    platform: Platform,
    output_folder: str,
    device_index: int = 0,
    ensemble: Optional[str] = None,
    annealing: bool = False,
    nr_of_simulation_steps: int = 5_000_000,
    env: str = "vacuum",
):
    """
    Perform a stability test for an alanine dipeptide in water
    in PBC in an ensemble and with a nnp/implementation.
    :param env: The environment to simulate in (either vacuum or solution).
    :param nnp: The neural network potential to use.
    :param implementation: The implementation to use.
    :param ensemble: The ensemble to simulate in (default='').
    :param nr_of_simulation_steps: The number of simulation steps to perform (default=5_000_000).
    """
    from guardowl.testsystems import AlaninDipeptideTestsystemFactory

    print(
        f""" 
------------------------------------------------------------------------------------
|  Performing alanine dipeptide stability test in {env}.
|  The simulation will use the {nnp} potential with the {implementation} implementation.
------------------------------------------------------------------------------------
          """
    )

    testsystem = AlaninDipeptideTestsystemFactory().generate_testsystems(env=env)
    system = initialize_ml_system(nnp, testsystem.topology, implementation)
    assert env in ["vacuum", "solution"], f"Invalid input: {env}"
    if env == "vacuum":
        log_file_name = f"alanine_dipeptide_{env}_{nnp}_{implementation}"
    else:
        log_file_name = f"alanine_dipeptide_{env}_{nnp}_{implementation}_{ensemble}"

    log.info(f"Writing to {log_file_name}")

    stability_test = PropagationProtocol()

    params = StabilityTestParameters(
        protocol_length=nr_of_simulation_steps,
        temperature=temperature,
        ensemble=ensemble,
        simulated_annealing=annealing,
        system=system,
        platform=platform,
        testsystem=testsystem,
        output_folder=output_folder,
        log_file_name=log_file_name,
        state_data_reporter=reporter,
        device_index=device_index,
        env=env,
    )

    stability_test.perform_stability_test(params)
    print(f"\nSaving {params.log_file_name} files to {params.output_folder}")


def run_DOF_scan(
    nnp: str,
    implementation: str,
    DOF_definition: dict,
    platform: openmm.Platform,
    output_folder: str,
    name: str = "ethanol",
):
    """
    Perform a scan on a selected DOF.
    :param nnp: The neural network potential to use.
    :param implementation: The implementation to use.
    :param DOF_definition: The DOF that is scanned. Allowed key values are 'bond', 'angle' and 'torsion',
    :param name: The name of the molecule to simulation (default='ethanol').
    values are a list of appropriate atom indices.
    """

    from guardowl.protocols import BondProfileProtocol, DOFTestParameters
    from guardowl.testsystems import SmallMoleculeTestsystemFactory

    print(
        f""" 
------------------------------------------------------------------------------------
|  Performing scan on a selected DOG for {name}.
|  The scan will use the {nnp} potential with the {implementation} implementation.
------------------------------------------------------------------------------------
          """
    )

    testsystem = SmallMoleculeTestsystemFactory().generate_testsystems(name)
    system = initialize_ml_system(nnp, testsystem.topology, implementation)

    log_file_name = f"vacuum_{testsystem.testsystem_name}_{nnp}_{implementation}"

    if DOF_definition["bond"]:
        stability_test = BondProfileProtocol()
        params = DOFTestParameters(
            system=system,
            platform=platform,
            testsystem=testsystem,
            output_folder=output_folder,
            log_file_name=log_file_name,
            bond=DOF_definition["bond"],
        )
        stability_test.perform_bond_scan(params)
    elif DOF_definition["angle"]:
        raise NotImplementedError
    elif DOF_definition["torsion"]:
        raise NotImplementedError


@lru_cache(maxsize=None)
def _generate_input_for_minimization_test():
    DATA_DIR = "/data/shared/projects/owl"
    log.info("Reading in data for minimzation test")
    log.debug(f"Reading from {DATA_DIR}")
    # read in all directories in DATA_DIR
    directories = [x[0] for x in os.walk(DATA_DIR)]
    # read in all xyz files in directories
    minimized_xyz_files = []
    start_xyz_files = []
    for directory in directories:
        for file in os.listdir(directory):
            if file.endswith(".xyz") and file.startswith("orca"):
                minimized_xyz_files.append(os.path.join(directory, file))
            if file.endswith(".xyz") and not file.startswith("orca"):
                start_xyz_files.append(os.path.join(directory, file))

    # read in coordinates from xyz files
    minimized_positions = {}
    start_positions = {}
    for file in minimized_xyz_files:
        with open(file, "r") as f:
            lines = f.readlines()
            positions = []
            for line in lines[2:]:
                positions.append([float(x) for x in line.split()[1:]])
            minimized_positions[file] = positions
    for file in start_xyz_files:
        with open(file, "r") as f:
            lines = f.readlines()
            positions = []
            for line in lines[2:]:
                positions.append([float(x) for x in line.split()[1:]])
            start_positions[file] = positions

    return {
        "minimized_positions": minimized_positions,
        "start_positions": start_positions,
        "directories": directories,
    }


def run_detect_minimum_test(
    nnp: str,
    implementation: str,
    platform: Platform,
    output_folder: str,
    percentage: int = 10,
):
    """
    Perform a minimization on a selected compound.
    :param nnp: The neural network potential to use.
    :param implementation: The implementation to use.
    :param name: The name of the molecule to simulation.
    """

    from guardowl.testsystems import SmallMoleculeTestsystemFactory
    import mdtraj as md

    MINIMIZED_MOLECULES = _generate_input_for_minimization_test()

    names, start_positions, minimized_positions, sdf_files = (
        MINIMIZED_MOLECULES["directories"],
        MINIMIZED_MOLECULES["start_positions"],
        MINIMIZED_MOLECULES["minimized_positions"],
        MINIMIZED_MOLECULES["sdf_files"],
    )

    # shuffel the index
    nr_of_molecules = len(names)
    nr_of_molecules_to_test = int(nr_of_molecules * (percentage / 100))
    shuffeled_idx = np.random.permutation(np.arange(len(names)))
    score = {}
    log.info(f"Testing {nr_of_molecules_to_test} molecules")
    for idx in shuffeled_idx[:nr_of_molecules_to_test]:
        log.debug(f"Testing {idx}")
        name, start_position, minimized_position, sdf_file = (
            names[idx],
            start_positions[idx],
            minimized_positions[idx],
            sdf_files[idx],
        )
        print(
            f""" 
------------------------------------------------------------------------------------
|  Performing minimization for {name}.
|  The scan will use the {nnp} potential with the {implementation} implementation.
------------------------------------------------------------------------------------
          """
        )

        reference_testsystem = SmallMoleculeTestsystemFactory().generate_testsystems(
            sdf_file, start_position
        )

        minimize_testsystem = SmallMoleculeTestsystemFactory().generate_testsystems(
            sdf_file, minimized_position
        )

        system = initialize_ml_system(
            nnp, reference_testsystem.topology, implementation
        )
        log_file_name = (
            f"minimize_{reference_testsystem.testsystem_name}_{nnp}_{implementation}"
        )

        params = MinimizationTestParameters(
            platform=platform,
            system=system,
            testsystem=minimize_testsystem,
            output_folder=output_folder,
            log_file_name=log_file_name,
        )

        stability_test = MinimizationProtocol()
        stability_test.perform_stability_test(params)

        initial_traj = md.Trajectory(
            minimize_testsystem.position, reference_testsystem.topology
        )

        minimized_traj = md.Trajectory(
            reference_testsystem.positions, reference_testsystem.topology
        )

        _score_minimized = md.rmsd(initial_traj, minimized_traj)
        score[name] = _score_minimized<|MERGE_RESOLUTION|>--- conflicted
+++ resolved
@@ -8,21 +8,13 @@
 from openmm import State, System, unit, Platform
 from openmm.app import Simulation, StateDataReporter, Topology
 
-<<<<<<< HEAD
 from .parameters import (
     StabilityTestParameters,
     MinimizationTestParameters,
     DOFTestParameters,
 )
 from functools import lru_cache
-=======
 from .simulation import SimulationFactory
-from .parameters import (
-    StabilityTestParameters,
-    DOFTestParameters,
-    MinimizationTestParameters,
-)
->>>>>>> 6ad91f5d
 
 
 def initialize_ml_system(nnp: str, topology: Topology, implementation: str) -> System:
@@ -98,141 +90,7 @@
         self._out.flush()
 
 
-<<<<<<< HEAD
 class DOFTest:
-=======
-class DOFTest(ABC):
-    """Abstract base class for DOF tests.
-
-    Attributes
-    ----------
-    potential_simulation_factory : SimulationFactory
-        Factory to generate simulation instances.
-    """
-
-    def __init__(self) -> None:
-        self.potential_simulation_factory = SimulationFactory()
-
-    def _set_bond_length(
-        self, position: unit.Quantity, atom1: int, atom2: int, length: float
-    ) -> unit.Quantity:
-        """
-        Sets the length of a bond between two atoms.
-
-        Parameters
-        ----------
-        position : unit.Quantity
-            The positions of the atoms.
-        atom1 : int
-            The index of the first atom.
-        atom2 : int
-            The index of the second atom.
-        length : float
-            The desired length of the bond.
-
-        Returns
-        -------
-        unit.Quantity
-            The new positions of the atoms.
-        """
-        diff = (position[atom2] - position[atom1]).value_in_unit(unit.angstrom)
-        normalized_diff = diff / np.linalg.norm(diff)
-        new_positions = position.copy()
-        new_positions[atom2] = position[atom1] + normalized_diff * unit.Quantity(
-            length, unit.angstrom
-        )
-        log.debug(f"{position=}")
-        log.debug(f"{new_positions=}")
-        return unit.Quantity(new_positions, unit.angstrom)
-
-    def _perform_bond_scan(
-        self,
-        qsim: Simulation,
-        parameters: DOFTestParameters,
-    ) -> Tuple[List, List, List]:
-        """
-        Performs a scan of the length of a bond between two atoms.
-
-        Parameters
-        ----------
-        qsim : Simulation
-            The simulation to perform the scan on.
-        parameters : DOFTestParameters
-            The parameters for the DOF test.
-
-        Returns
-        -------
-        Tuple[List, List, List]
-            A tuple containing the conformations, potential energies, and bond lengths.
-        """
-        assert parameters.bond is not None
-        bond_atom1, bond_atom2 = parameters.bond
-        initial_pos = parameters.testsystem.positions
-        conformations, potential_energy, bond_length = [], [], []
-        for b in np.linspace(0, 8, 100):  # in angstrom
-            new_pos = self._set_bond_length(
-                initial_pos,
-                bond_atom1,
-                bond_atom2,
-                b,
-            )
-            qsim.context.setPositions(new_pos)
-            energy = qsim.context.getState(getEnergy=True).getPotentialEnergy()
-            potential_energy.append(energy.value_in_unit(unit.kilojoule_per_mole))
-            conformations.append(new_pos.value_in_unit(unit.nano * unit.meter))
-            bond_length.append(b)
-
-    def describeNextReport(self, simulation: Simulation) -> Tuple:
-        steps = self._reportInterval - simulation.currentStep % self._reportInterval
-        return (steps, False, False, True, False, None)
-
-    def report(self, simulation: Simulation, state: State) -> None:
-        progress = 100.0 * simulation.currentStep / self._total_steps
-        self._out.write(f"\rProgress: {progress:.2f}")
-        self._out.flush()
-
-
-@dataclass
-class DOFTestParameters:
-    """
-    A dataclass for storing parameters for a degree of freedom (DOF) test.
-
-    Attributes
-    ----------
-    protocol_length : int
-        The length of the protocol to run.
-    temperature : unit.Quantity
-        The temperature to run the simulation at.
-    ensemble : str
-        The ensemble to simulate.
-    simulated_annealing : bool
-        Whether to use simulated annealing.
-    system : System
-        The system to simulate.
-    platform : Platform
-        The platform to run the simulation on.
-    testsystem : TestSystem
-        The test system to simulate.
-    output_folder : str
-        The path to the output folder.
-    log_file_name : str
-        The name of the log file.
-    state_data_reporter : StateDataReporter
-        The reporter to use for state data.
-    """
-
-    system: System
-    platform: Platform
-    testsystem: TestSystem
-    output_folder: str
-    log_file_name: str
-    bond: List = field(default_factory=lambda: [])
-    angle: List = field(default_factory=lambda: [])
-    torsion: List = field(default_factory=lambda: [])
-
-
-class DOFTest(ABC):
->>>>>>> 6ad91f5d
     def __init__(self) -> None:
         """
         Initializes a new instance of the StabilityTest class.
